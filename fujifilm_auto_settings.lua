<<<<<<< HEAD
-- Lemon Fork v1.0 (2022/07/19) - https://github.com/Teh-Lemon/Fujifilm-Auto-Settings-for-Darktable/tree/Lemon
-- User Settings
local os_is_windows = true --change to false if you're using Linux
local lut_style_category = "Fujifilm LUTs|" -- Set to "" if not using categories
local dr_style_category = "Fujifilm DR|"
local crop_style_category = "Fujifilm Crops|"

local apply_dr_styles = true -- Whether to apply the DR styles
local apply_crop_styles = false -- Whether to apply the crop styles
local apply_film_styles = true -- Whether to apply the film styles

--[[ fujifilm_auto_settings-0.3
=======
--[[ fujifilm_auto_settings-0.4
>>>>>>> 79a458ce

Apply Fujifilm film simulations, in-camera crop mode, and dynamic range.

Copyright (C) 2022 Bastian Bechtold <bastibe.dev@mailbox.org>

This program is free software; you can redistribute it and/or modify
it under the terms of the GNU General Public License as published by
the Free Software Foundation; either version 2 of the License, or
(at your option) any later version.

This program is distributed in the hope that it will be useful,
but WITHOUT ANY WARRANTY; without even the implied warranty of
MERCHANTABILITY or FITNESS FOR A PARTICULAR PURPOSE.  See the
GNU General Public License for more details.

You should have received a copy of the GNU General Public License along
with this program; if not, write to the Free Software Foundation, Inc.,
51 Franklin Street, Fifth Floor, Boston, MA 02110-1301 USA.
--]]

--[[About this Plugin
Automatically applies styles that load Fujifilm film simulation LUTs,
copy crop ratios from the JPG, and correct exposure according to the
chosen dynamic range setting in camera.

Dependencies:
- exiftool (https://www.sno.phy.queensu.ca/~phil/exiftool/)

Based on fujifim_dynamic_range by Dan Torop.

  Film Simulations
  ----------------

Fujifilm cameras are famous for their film simulations, such as Provia
or Velvia or Classic Chrome. Indeed it is my experience that they rely
on these film simulations for accurate colors.

Darktable however does not know about or implement these film
simulations. But I created a set of LUTs that emulate them. The LUTs
were created from a set of training images on an X-T3, and generated
using https://github.com/bastibe/LUT-Maker.

<<<<<<< HEAD
In order to use this plugin, you must prepare a number of styles:
* Import the styles found in the "Categorized Styles" folder
=======
In order to apply the film simulations, this plugin loads one of a
number of styles, which are available for download as part of this
repository:
- provia
- astia
- velvia
- classic_chrome
- pro_neg_standard
- pro_neg_high
- eterna
- acros_green
- acros_red
- acros_yellow
- acros
- mono_green
- mono_red
- mono_yellow
- mono
- sepia
>>>>>>> 79a458ce

These styles apply the chosen film simulation by loading one of the
supplied LUTs. You can replace them with styles of the same name that
implement the film simulations in some other way.

This plugin checks the image's "Film Mode" EXIF parameter for the
color film simulation, and "Saturation" for the black-and-white film
simulation, and applies the appropriate style. If no matching style
exists, no action is taken and no harm is done.

  Crop Factor
  -----------

Fujifilm cameras allow in-camera cropping to one of three aspect
ratios: 2:3 (default), 16:9, and 1:1.

This plugin checks the image's "Raw Image Aspect Ratio" exif
parameter, and applies the appropriate style.

To use, the repository contains another set of styles:
- square_crop_portrait
- square_crop_landscape
- sixteen_by_nine_crop_portrait
- sixteen_by_nine_crop_landscape

These styles should apply a square crop and a 16:9 crop. If no
matching style exists, no action is taken and no harm is done.

  Dynamic Range
  -------------

Fujifilm cameras have a built-in dynamic range compensation, which
(optionally automatically) reduce exposure by one or two stops, and
compensate by raising the tone curve by one or two stops. These modes
are called DR200 and DR400, respectively.

The plugin reads the raw file's "Auto Dynamic Range" or "Development
Dynamic Range" parameter, and applies one of two styles:
- DR200
- DR400

These styles should raise exposure by one and two stops, respectively,
and expand highlight latitude to make room for additional highlights.
I like to implement them with the tone equalizer in eigf mode, raising
exposure by one/two stops over the lower half of the sliders, then
ramping to zero at 0 EV. If no matching styles exist, no action is
taken and no harm is done.

These tags have been checked on a Fujifilm X-A5, X-T3, X-T20 and
X-Pro2. Other cameras may behave in other ways.

--]]

local dt = require "darktable"
local du = require "lib/dtutils"
local df = require "lib/dtutils.file"

du.check_min_api_version("7.0.0", "fujifilm_auto_settings")

-- return data structure for script_manager

local script_data = {}

script_data.destroy = nil -- function to destory the script
script_data.destroy_method = nil -- set to hide for libs since we can't destroy them completely yet, otherwise leave as nil
script_data.restart = nil -- how to restart the (lib) script after it's been hidden - i.e. make it visible again

<<<<<<< HEAD
local function exiftool_get(exiftool_command, RAF_filename, flag)
    local command = exiftool_command .. " " .. flag .. " -t " .. RAF_filename
    if os_is_windows then
        command = '"' .. command .. '"'
    end
    dt.print_log("[fujifilm_auto_settings] " .. command)

    local output = io.popen(command)
    local exiftool_result = output:read("*all")
    output:close()
    if #exiftool_result == 0 then
        dt.print_error("[fujifilm_auto_settings] no output returned by exiftool")
        return
=======
local function exiftool(RAF_filename)
    local exiftool_command = df.check_if_bin_exists("exiftool")
    assert(exiftool_command, "[fujifilm_auto_settings] exiftool not found")
    local command = exiftool_command .. " -t " .. RAF_filename
    -- on Windows, wrap the command in another pair of quotes:
    if exiftool_command:find(".exe") then
        command = '"' .. command .. '"'
>>>>>>> 79a458ce
    end
    dt.print_log("[fujifilm_auto_settings] executing " .. command)

    -- parse the output of exiftool into a table:
    local output = io.popen(command)
    local exifdata = {}
    for line in output:lines("l") do
        local key, value = line:match("^%s*(.-)\t(.-)%s*$")
        if key ~= nil and value ~= nil then
            exifdata[key] = value
        end
    end
<<<<<<< HEAD
    exiftool_result = exiftool_result:match("^%s*(.-)%s*$") -- strip whitespace

    --dt.print_log("[fujifilm_auto_settings] exiftool result: " .. exiftool_result)

    return exiftool_result
=======
    output:close()

    assert(next(exifdata) ~= nil, "[fujifilm_auto_settings] no output returned by exiftool")
    return exifdata
>>>>>>> 79a458ce
end

local function apply_style(image, style_name)
    dt.print_log("[fujifilm_auto_settings] Attempting to apply style: " .. style_name)
    for _, s in ipairs(dt.styles) do
        if s.name == style_name then
            dt.styles.apply(s, image)
            return true
        end
    end
    dt.print_error("[fujifilm_auto_settings] could not find style " .. style_name)
    return false
end

local function apply_tag(image, tag_name)
    local tagnum = dt.tags.find(tag_name)
    if tagnum == nil then
        -- create tag if it doesn't exist
        tagnum = dt.tags.create(tag_name)
        dt.print_log("[fujifilm_auto_settings] creating tag " .. tag_name)
    end
    dt.tags.attach(tagnum, image)   
end

local function detect_auto_settings(event, image)
    if image.exif_maker ~= "FUJIFILM" then
        dt.print_log("[fujifilm_auto_settings] ignoring non-Fujifilm image")
        return
    end
    -- it would be nice to check image.is_raw but this appears to not yet be set
    if not string.match(image.filename, "%.RAF$") then
        dt.print_log("[fujifilm_auto_settings] ignoring non-raw non-Fujifilm image")
        return
    end
    local RAF_filename = df.sanitize_filename(tostring(image))

    local exifdata = exiftool(RAF_filename)

    -- dynamic range mode
<<<<<<< HEAD
    if apply_dr_styles then
        -- if in DR Auto, the value is saved to Auto Dynamic Range:
        local auto_dynamic_range = exiftool_get(exiftool_command, RAF_filename, "-AutoDynamicRange")

        -- if manually chosen DR, the value is saved to Development Dynamic Range, with a % suffix:
        if auto_dynamic_range == nil then        
            auto_dynamic_range = exiftool_get(exiftool_command, RAF_filename, "-DevelopmentDynamicRange") .. '%'
            --dt.print_log("[fujifilm_auto_settings] Manual DR detected: " .. auto_dynamic_range)
        else
            --dt.print_log("[fujifilm_auto_settings] Auto DR detected: " .. auto_dynamic_range)
        end    

        -- Apply the DR styles
        if auto_dynamic_range == "100%" then
            apply_tag(image, "DR100")
            -- default; no need to change style
        elseif auto_dynamic_range == "200%" then
            apply_style(image, dr_style_category .. "DR200")
            apply_tag(image, "DR200")
            --dt.print_log("[fujifilm_auto_settings] DR200 applied")
        elseif auto_dynamic_range == "400%" then
            apply_style(image, dr_style_category .. "DR400")
            apply_tag(image, "DR400")
            --dt.print_log("[fujifilm_auto_settings] DR400 applied")
        end
    end

    -- cropmode
    if apply_crop_styles then
        local raw_aspect_ratio = exiftool_get(exiftool_command, RAF_filename, "-RawImageAspectRatio")
        local raw_orientation = exiftool_get(exiftool_command, RAF_filename, "-Orientation")
        if raw_aspect_ratio == "3:2" then
            apply_tag(image, "3:2")
            -- default; no need to apply style
        elseif raw_aspect_ratio == "1:1" then
            if raw_orientation == "Rotate 90 CW" or raw_orientation == "Rotate 270 CW" then
                apply_style(image, crop_style_category .. "1:1 Portrait")
            else
                apply_style(image, crop_style_category .. "1:1 Landscape")
            end
            apply_tag(image, "1:1")
            dt.print_log("[fujifilm_auto_settings] square crop")
        elseif raw_aspect_ratio == "16:9" then
            if raw_orientation == "Rotate 90 CW" or raw_orientation == "Rotate 270 CW" then
                apply_style(image, crop_style_category .. "16:9 Portrait")
            else
                apply_style(image, crop_style_category .. "16:9 Landscape")
            end
            apply_tag(image, "16:9")
            dt.print_log("[fujifilm_auto_settings] 16:9 crop")
        end
    end

    -- filmmode
    if apply_film_styles then
        local raw_filmmode = exiftool_get(exiftool_command, RAF_filename, "-FilmMode")        
        -- Check if it's a color film mode
        if raw_filmmode then
            local style_map = {
                ["Provia"] = "Provia",
                ["Astia"] = "Astia",
                ["Classic Chrome"] = "Classic Chrome",
                ["Eterna"] = "Eterna",
                ["Pro Neg. Hi"] = "Pro Neg Hi",
                ["Pro Neg. Std"] = "Pro Neg Std",
                ["Velvia"] = "Velvia",
                ["Classic Negative"] = "Classic Negative"
            }
            for key, value in pairs(style_map) do
                if string.find(raw_filmmode, key) then
                    apply_style(image, lut_style_category .. value)
                    apply_tag(image, key)
                    dt.print_log("[fujifilm_auto_settings] film simulation " .. key)
                    break
                end
            end
        -- else check if it's a b&w film mode
        else
            local raw_saturation = exiftool_get(exiftool_command, RAF_filename, "-Saturation")
            if raw_saturation then
                local style_map = {
                    ["Acros Green Filter"] = "Acros G",
                    ["Acros Red Filter"] = "Acros R",
                    ["Acros Yellow Filter"] = "Acros Ye",
                    ["Acros"] = "Acros",
                    -- Unsupported film modes since I've never seen anyone use them
                    ["None (B&W)"] = "Acros",
                    ["B&W Green Filter"] = "Acros G",
                    ["B&W Red Filter"] = "Acros R",
                    ["B&W Yellow Filter"] = "Acros Ye",
                    ["B&W Sepia"] = "Acros"
                }
                for key, value in pairs(style_map) do
                    if raw_saturation == key then
                        apply_style(image, lut_style_category .. value)
                        apply_tag(image, key)
                        dt.print_log("[fujifilm_auto_settings] b&w film simulation: " .. key)
                        break
                    end
                end
            else
                dt.print_log("[fujifilm_auto_settings] neither -filmmode or -saturation was found")
=======
    -- if in DR Auto, the value is saved to Auto Dynamic Range, with a % suffix:
    local auto_dynamic_range = exifdata["Auto Dynamic Range"]
    -- if manually chosen DR, the value is saved to Development Dynamic Range:
    if auto_dynamic_range == nil then
        auto_dynamic_range = exifdata["Development Dynamic Range"] .. '%'
    end
    if auto_dynamic_range == "100%" then
        apply_tag(image, "DR100")
        -- default; no need to change style
    elseif auto_dynamic_range == "200%" then
        apply_style(image, "DR200")
        apply_tag(image, "DR200")
        dt.print_log("[fujifilm_auto_settings] applying DR200")
    elseif auto_dynamic_range == "400%" then
        apply_style(image, "DR400")
        apply_tag(image, "DR400")
        dt.print_log("[fujifilm_auto_settings] applying DR400")
    end

    -- cropmode
    local raw_aspect_ratio = exifdata["Raw Image Aspect Ratio"]
    local raw_orientation = exifdata["Orientation"]
    if raw_aspect_ratio == "3:2" then
        apply_tag(image, "3:2")
        -- default; no need to apply style
    elseif raw_aspect_ratio == "1:1" then
        if raw_orientation == "Horizontal (normal)" or raw_orientation == "Rotate 180" then
            apply_style(image, "square_crop_landscape")
        else
            apply_style(image, "square_crop_portrait")
        end
        apply_tag(image, "1:1")
        dt.print_log("[fujifilm_auto_settings] applying square crop")
    elseif raw_aspect_ratio == "16:9" then
        if raw_orientation == "Horizontal (normal)" or raw_orientation == "Rotate 180" then
            apply_style(image, "sixteen_by_nine_crop_landscape")
        else
            apply_style(image, "sixteen_by_nine_crop_portrait")
        end
        apply_tag(image, "16:9")
        dt.print_log("[fujifilm_auto_settings] applying 16:9 crop")
    end

    -- filmmode
    local raw_filmmode = exifdata["Film Mode"]
    local raw_saturation = exifdata["Saturation"]
    -- Check if it's a color film mode
    if raw_filmmode then
        local style_map = {
            ["Provia"] = "provia",
            ["Astia"] = "astia",
            ["Classic Chrome"] = "classic_chrome",
            ["Eterna"] = "eterna",
            ["Pro Neg. Hi"] = "pro_neg_high",
            ["Pro Neg. Std"] = "pro_neg_standard",
            ["Velvia"] = "velvia",
        }
        for key, value in pairs(style_map) do
            if string.find(raw_filmmode, key) then
                apply_style(image, value)
                apply_tag(image, key)
                dt.print_log("[fujifilm_auto_settings] applying film simulation " .. key)
                break
>>>>>>> 79a458ce
            end
        end
    -- else check if it's a b&w film mode
    elseif raw_saturation then
        local style_map = {
            ["Acros Green Filter"] = "acros_green",
            ["Acros Red Filter"] = "acros_red",
            ["Acros Yellow Filter"] = "acros_yellow",
            ["Acros"] = "acros",
            ["None (B&W)"] = "mono",
            ["B&W Green Filter"] = "mono_green",
            ["B&W Red Filter"] = "mono_red",
            ["B&W Yellow Filter"] = "mono_yellow",
            ["B&W Sepia"] = "sepia"
        }
        for key, value in pairs(style_map) do
            if raw_saturation == key then
                apply_style(image, value)
                apply_tag(image, key)
                dt.print_log("[fujifilm_auto_settings] applying B&W film simulation " .. key)
                break
            end
        end
    else
        dt.print_log("[fujifilm_auto_settings] neither Film Mode or Saturation EXIF info was found")
    end
end

local function detect_auto_settings_multi(event, shortcut)
    local images = dt.gui.selection()
    if #images == 0 then
        dt.print(_("Please select an image"))
    else
        for _, image in ipairs(images) do
            detect_auto_settings(event, image)
        end
    end
end

local function destroy()
    dt.destroy_event("fujifilm_auto_settings", "post-import-image")
    dt.destroy_event("fujifilm_auto_settings", "shortcut")
end

if not df.check_if_bin_exists("exiftool") then
    dt.print_log("Please install exiftool to use fujifilm_auto_settings")
    error "[fujifilm_auto_settings] exiftool not found"
end

dt.register_event("fujifilm_auto_settings", "post-import-image", detect_auto_settings)

dt.register_event("fujifilm_auto_settings", "shortcut", detect_auto_settings_multi, "fujifilm_auto_settings")

dt.print_log("[fujifilm_auto_settings] loaded")

script_data.destroy = destroy

return script_data<|MERGE_RESOLUTION|>--- conflicted
+++ resolved
@@ -1,19 +1,14 @@
-<<<<<<< HEAD
--- Lemon Fork v1.0 (2022/07/19) - https://github.com/Teh-Lemon/Fujifilm-Auto-Settings-for-Darktable/tree/Lemon
+-- Lemon Fork v1.1 (2022/07/19) - https://github.com/Teh-Lemon/Fujifilm-Auto-Settings-for-Darktable/tree/Lemon
 -- User Settings
-local os_is_windows = true --change to false if you're using Linux
 local lut_style_category = "Fujifilm LUTs|" -- Set to "" if not using categories
 local dr_style_category = "Fujifilm DR|"
 local crop_style_category = "Fujifilm Crops|"
 
 local apply_dr_styles = true -- Whether to apply the DR styles
-local apply_crop_styles = false -- Whether to apply the crop styles
+local apply_crop_styles = true -- Whether to apply the crop styles
 local apply_film_styles = true -- Whether to apply the film styles
 
---[[ fujifilm_auto_settings-0.3
-=======
 --[[ fujifilm_auto_settings-0.4
->>>>>>> 79a458ce
 
 Apply Fujifilm film simulations, in-camera crop mode, and dynamic range.
 
@@ -56,10 +51,6 @@
 were created from a set of training images on an X-T3, and generated
 using https://github.com/bastibe/LUT-Maker.
 
-<<<<<<< HEAD
-In order to use this plugin, you must prepare a number of styles:
-* Import the styles found in the "Categorized Styles" folder
-=======
 In order to apply the film simulations, this plugin loads one of a
 number of styles, which are available for download as part of this
 repository:
@@ -79,7 +70,6 @@
 - mono_yellow
 - mono
 - sepia
->>>>>>> 79a458ce
 
 These styles apply the chosen film simulation by loading one of the
 supplied LUTs. You can replace them with styles of the same name that
@@ -147,21 +137,6 @@
 script_data.destroy_method = nil -- set to hide for libs since we can't destroy them completely yet, otherwise leave as nil
 script_data.restart = nil -- how to restart the (lib) script after it's been hidden - i.e. make it visible again
 
-<<<<<<< HEAD
-local function exiftool_get(exiftool_command, RAF_filename, flag)
-    local command = exiftool_command .. " " .. flag .. " -t " .. RAF_filename
-    if os_is_windows then
-        command = '"' .. command .. '"'
-    end
-    dt.print_log("[fujifilm_auto_settings] " .. command)
-
-    local output = io.popen(command)
-    local exiftool_result = output:read("*all")
-    output:close()
-    if #exiftool_result == 0 then
-        dt.print_error("[fujifilm_auto_settings] no output returned by exiftool")
-        return
-=======
 local function exiftool(RAF_filename)
     local exiftool_command = df.check_if_bin_exists("exiftool")
     assert(exiftool_command, "[fujifilm_auto_settings] exiftool not found")
@@ -169,7 +144,6 @@
     -- on Windows, wrap the command in another pair of quotes:
     if exiftool_command:find(".exe") then
         command = '"' .. command .. '"'
->>>>>>> 79a458ce
     end
     dt.print_log("[fujifilm_auto_settings] executing " .. command)
 
@@ -182,30 +156,20 @@
             exifdata[key] = value
         end
     end
-<<<<<<< HEAD
-    exiftool_result = exiftool_result:match("^%s*(.-)%s*$") -- strip whitespace
-
-    --dt.print_log("[fujifilm_auto_settings] exiftool result: " .. exiftool_result)
-
-    return exiftool_result
-=======
     output:close()
 
     assert(next(exifdata) ~= nil, "[fujifilm_auto_settings] no output returned by exiftool")
     return exifdata
->>>>>>> 79a458ce
 end
 
 local function apply_style(image, style_name)
-    dt.print_log("[fujifilm_auto_settings] Attempting to apply style: " .. style_name)
     for _, s in ipairs(dt.styles) do
         if s.name == style_name then
             dt.styles.apply(s, image)
-            return true
+            return
         end
     end
     dt.print_error("[fujifilm_auto_settings] could not find style " .. style_name)
-    return false
 end
 
 local function apply_tag(image, tag_name)
@@ -215,8 +179,9 @@
         tagnum = dt.tags.create(tag_name)
         dt.print_log("[fujifilm_auto_settings] creating tag " .. tag_name)
     end
-    dt.tags.attach(tagnum, image)   
-end
+    dt.tags.attach(tagnum, image)
+end
+
 
 local function detect_auto_settings(event, image)
     if image.exif_maker ~= "FUJIFILM" then
@@ -225,7 +190,7 @@
     end
     -- it would be nice to check image.is_raw but this appears to not yet be set
     if not string.match(image.filename, "%.RAF$") then
-        dt.print_log("[fujifilm_auto_settings] ignoring non-raw non-Fujifilm image")
+        dt.print_log("[fujifilm_auto_settings] ignoring non-raw image")
         return
     end
     local RAF_filename = df.sanitize_filename(tostring(image))
@@ -233,38 +198,31 @@
     local exifdata = exiftool(RAF_filename)
 
     -- dynamic range mode
-<<<<<<< HEAD
     if apply_dr_styles then
-        -- if in DR Auto, the value is saved to Auto Dynamic Range:
-        local auto_dynamic_range = exiftool_get(exiftool_command, RAF_filename, "-AutoDynamicRange")
-
-        -- if manually chosen DR, the value is saved to Development Dynamic Range, with a % suffix:
-        if auto_dynamic_range == nil then        
-            auto_dynamic_range = exiftool_get(exiftool_command, RAF_filename, "-DevelopmentDynamicRange") .. '%'
-            --dt.print_log("[fujifilm_auto_settings] Manual DR detected: " .. auto_dynamic_range)
-        else
-            --dt.print_log("[fujifilm_auto_settings] Auto DR detected: " .. auto_dynamic_range)
-        end    
-
-        -- Apply the DR styles
+        -- if in DR Auto, the value is saved to Auto Dynamic Range, with a % suffix:
+        local auto_dynamic_range = exifdata["Auto Dynamic Range"]
+        -- if manually chosen DR, the value is saved to Development Dynamic Range:
+        if auto_dynamic_range == nil then
+            auto_dynamic_range = exifdata["Development Dynamic Range"] .. '%'
+        end
         if auto_dynamic_range == "100%" then
             apply_tag(image, "DR100")
             -- default; no need to change style
         elseif auto_dynamic_range == "200%" then
             apply_style(image, dr_style_category .. "DR200")
             apply_tag(image, "DR200")
-            --dt.print_log("[fujifilm_auto_settings] DR200 applied")
+            dt.print_log("[fujifilm_auto_settings] applying DR200")
         elseif auto_dynamic_range == "400%" then
             apply_style(image, dr_style_category .. "DR400")
             apply_tag(image, "DR400")
-            --dt.print_log("[fujifilm_auto_settings] DR400 applied")
+            dt.print_log("[fujifilm_auto_settings] applying DR400")
         end
     end
 
     -- cropmode
     if apply_crop_styles then
-        local raw_aspect_ratio = exiftool_get(exiftool_command, RAF_filename, "-RawImageAspectRatio")
-        local raw_orientation = exiftool_get(exiftool_command, RAF_filename, "-Orientation")
+        local raw_aspect_ratio = exifdata["Raw Image Aspect Ratio"]
+        local raw_orientation = exifdata["Orientation"]
         if raw_aspect_ratio == "3:2" then
             apply_tag(image, "3:2")
             -- default; no need to apply style
@@ -275,7 +233,7 @@
                 apply_style(image, crop_style_category .. "1:1 Landscape")
             end
             apply_tag(image, "1:1")
-            dt.print_log("[fujifilm_auto_settings] square crop")
+            dt.print_log("[fujifilm_auto_settings] applying square crop")
         elseif raw_aspect_ratio == "16:9" then
             if raw_orientation == "Rotate 90 CW" or raw_orientation == "Rotate 270 CW" then
                 apply_style(image, crop_style_category .. "16:9 Portrait")
@@ -283,13 +241,14 @@
                 apply_style(image, crop_style_category .. "16:9 Landscape")
             end
             apply_tag(image, "16:9")
-            dt.print_log("[fujifilm_auto_settings] 16:9 crop")
+            dt.print_log("[fujifilm_auto_settings] applying 16:9 crop")
         end
     end
 
     -- filmmode
     if apply_film_styles then
-        local raw_filmmode = exiftool_get(exiftool_command, RAF_filename, "-FilmMode")        
+        local raw_filmmode = exifdata["Film Mode"]
+        local raw_saturation = exifdata["Saturation"]
         -- Check if it's a color film mode
         if raw_filmmode then
             local style_map = {
@@ -306,126 +265,34 @@
                 if string.find(raw_filmmode, key) then
                     apply_style(image, lut_style_category .. value)
                     apply_tag(image, key)
-                    dt.print_log("[fujifilm_auto_settings] film simulation " .. key)
+                    dt.print_log("[fujifilm_auto_settings] applying film simulation " .. key)
                     break
                 end
             end
         -- else check if it's a b&w film mode
+        elseif raw_saturation then
+            local style_map = {
+                ["Acros Green Filter"] = "Acros G",
+                ["Acros Red Filter"] = "Acros R",
+                ["Acros Yellow Filter"] = "Acros Ye",
+                ["Acros"] = "Acros",
+                ["None (B&W)"] = "Acros",
+                ["B&W Green Filter"] = "Acros G",
+                ["B&W Red Filter"] = "Acros R",
+                ["B&W Yellow Filter"] = "Acros Ye",
+                ["B&W Sepia"] = "Acros"
+            }
+            for key, value in pairs(style_map) do
+                if raw_saturation == key then
+                    apply_style(image, lut_style_category .. value)
+                    apply_tag(image, key)
+                    dt.print_log("[fujifilm_auto_settings] applying B&W film simulation " .. key)
+                    break
+                end
+            end
         else
-            local raw_saturation = exiftool_get(exiftool_command, RAF_filename, "-Saturation")
-            if raw_saturation then
-                local style_map = {
-                    ["Acros Green Filter"] = "Acros G",
-                    ["Acros Red Filter"] = "Acros R",
-                    ["Acros Yellow Filter"] = "Acros Ye",
-                    ["Acros"] = "Acros",
-                    -- Unsupported film modes since I've never seen anyone use them
-                    ["None (B&W)"] = "Acros",
-                    ["B&W Green Filter"] = "Acros G",
-                    ["B&W Red Filter"] = "Acros R",
-                    ["B&W Yellow Filter"] = "Acros Ye",
-                    ["B&W Sepia"] = "Acros"
-                }
-                for key, value in pairs(style_map) do
-                    if raw_saturation == key then
-                        apply_style(image, lut_style_category .. value)
-                        apply_tag(image, key)
-                        dt.print_log("[fujifilm_auto_settings] b&w film simulation: " .. key)
-                        break
-                    end
-                end
-            else
-                dt.print_log("[fujifilm_auto_settings] neither -filmmode or -saturation was found")
-=======
-    -- if in DR Auto, the value is saved to Auto Dynamic Range, with a % suffix:
-    local auto_dynamic_range = exifdata["Auto Dynamic Range"]
-    -- if manually chosen DR, the value is saved to Development Dynamic Range:
-    if auto_dynamic_range == nil then
-        auto_dynamic_range = exifdata["Development Dynamic Range"] .. '%'
-    end
-    if auto_dynamic_range == "100%" then
-        apply_tag(image, "DR100")
-        -- default; no need to change style
-    elseif auto_dynamic_range == "200%" then
-        apply_style(image, "DR200")
-        apply_tag(image, "DR200")
-        dt.print_log("[fujifilm_auto_settings] applying DR200")
-    elseif auto_dynamic_range == "400%" then
-        apply_style(image, "DR400")
-        apply_tag(image, "DR400")
-        dt.print_log("[fujifilm_auto_settings] applying DR400")
-    end
-
-    -- cropmode
-    local raw_aspect_ratio = exifdata["Raw Image Aspect Ratio"]
-    local raw_orientation = exifdata["Orientation"]
-    if raw_aspect_ratio == "3:2" then
-        apply_tag(image, "3:2")
-        -- default; no need to apply style
-    elseif raw_aspect_ratio == "1:1" then
-        if raw_orientation == "Horizontal (normal)" or raw_orientation == "Rotate 180" then
-            apply_style(image, "square_crop_landscape")
-        else
-            apply_style(image, "square_crop_portrait")
-        end
-        apply_tag(image, "1:1")
-        dt.print_log("[fujifilm_auto_settings] applying square crop")
-    elseif raw_aspect_ratio == "16:9" then
-        if raw_orientation == "Horizontal (normal)" or raw_orientation == "Rotate 180" then
-            apply_style(image, "sixteen_by_nine_crop_landscape")
-        else
-            apply_style(image, "sixteen_by_nine_crop_portrait")
-        end
-        apply_tag(image, "16:9")
-        dt.print_log("[fujifilm_auto_settings] applying 16:9 crop")
-    end
-
-    -- filmmode
-    local raw_filmmode = exifdata["Film Mode"]
-    local raw_saturation = exifdata["Saturation"]
-    -- Check if it's a color film mode
-    if raw_filmmode then
-        local style_map = {
-            ["Provia"] = "provia",
-            ["Astia"] = "astia",
-            ["Classic Chrome"] = "classic_chrome",
-            ["Eterna"] = "eterna",
-            ["Pro Neg. Hi"] = "pro_neg_high",
-            ["Pro Neg. Std"] = "pro_neg_standard",
-            ["Velvia"] = "velvia",
-        }
-        for key, value in pairs(style_map) do
-            if string.find(raw_filmmode, key) then
-                apply_style(image, value)
-                apply_tag(image, key)
-                dt.print_log("[fujifilm_auto_settings] applying film simulation " .. key)
-                break
->>>>>>> 79a458ce
-            end
-        end
-    -- else check if it's a b&w film mode
-    elseif raw_saturation then
-        local style_map = {
-            ["Acros Green Filter"] = "acros_green",
-            ["Acros Red Filter"] = "acros_red",
-            ["Acros Yellow Filter"] = "acros_yellow",
-            ["Acros"] = "acros",
-            ["None (B&W)"] = "mono",
-            ["B&W Green Filter"] = "mono_green",
-            ["B&W Red Filter"] = "mono_red",
-            ["B&W Yellow Filter"] = "mono_yellow",
-            ["B&W Sepia"] = "sepia"
-        }
-        for key, value in pairs(style_map) do
-            if raw_saturation == key then
-                apply_style(image, value)
-                apply_tag(image, key)
-                dt.print_log("[fujifilm_auto_settings] applying B&W film simulation " .. key)
-                break
-            end
-        end
-    else
-        dt.print_log("[fujifilm_auto_settings] neither Film Mode or Saturation EXIF info was found")
+            dt.print_log("[fujifilm_auto_settings] neither Film Mode or Saturation EXIF info was found")
+        end
     end
 end
 
